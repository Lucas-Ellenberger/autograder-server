package server

import (
	"errors"
	"fmt"

	"github.com/edulinq/autograder/internal/api/server"
	"github.com/edulinq/autograder/internal/common"
	"github.com/edulinq/autograder/internal/config"
	"github.com/edulinq/autograder/internal/db"
	"github.com/edulinq/autograder/internal/log"
	"github.com/edulinq/autograder/internal/model"
	pcourses "github.com/edulinq/autograder/internal/procedures/courses"
	"github.com/edulinq/autograder/internal/stats"
	"github.com/edulinq/autograder/internal/util"
)

const SERVER_LOCK = "internal.procedures.server.SERVER_LOCK"

<<<<<<< HEAD
	// Cleanup any temp dirs.
	defer util.RemoveRecordedTempDirs()

=======
var apiServer *server.APIServer = nil

func setup(initiator common.ServerInitiator) error {
>>>>>>> 5ca5e8ba
	version, err := util.GetAutograderVersion()
	if err != nil {
		log.Warn("Failed to get the autograder version.", err)
	}

	log.Info("Autograder Version.", log.NewAttr("version", version))

	err = db.Open()
	if err != nil {
		return fmt.Errorf("Failed to open the database: '%w'.", err)
	}

	log.Debug("Setup server with working directory.", log.NewAttr("dir", config.GetWorkDir()))

	// Start stat collection.
	stats.StartCollection(config.STATS_SYSTEM_INTERVAL_MS.Get())
	defer stats.StopCollection()

	courses, err := db.GetCourses()
	if err != nil {
		return fmt.Errorf("Failed to get courses: '%w'.", err)
	}

	log.Debug("Found course(s).", log.NewAttr("count", len(courses)))

	// Startup courses (in the background).
	if initiator == common.PRIMARY_SERVER {
		for _, course := range courses {
			go startCourse(course)
		}
	}

<<<<<<< HEAD
	err = server.RunServer(initiator)
	if err != nil {
		return fmt.Errorf("Error during server startup sequence: '%w'.", err)
=======
	return nil
}

func CleanupAndStop() (err error) {
	common.Lock(SERVER_LOCK)
	defer common.Unlock(SERVER_LOCK)

	if apiServer == nil {
		return nil
>>>>>>> 5ca5e8ba
	}

	apiServer.Stop()
	apiServer = nil

	err = errors.Join(err, db.Close())
	err = errors.Join(err, util.RemoveRecordedTempDirs())

	log.Debug("Server closed.")

	return err
}

func assignAndSetupServer(initiator common.ServerInitiator, skipSetup bool) error {
	common.Lock(SERVER_LOCK)
	defer common.Unlock(SERVER_LOCK)

	apiServer = server.NewAPIServer()

	if !skipSetup {
		err := setup(initiator)
		if err != nil {
			return fmt.Errorf("Failed to setup the server: '%w'.", err)
		}
	}

	return nil
}

func RunAndBlock(initiator common.ServerInitiator) (err error) {
	return RunAndBlockFull(initiator, false)
}

func RunAndBlockFull(initiator common.ServerInitiator, skipSetup bool) (err error) {
	// Run inside a func so defers will run before the function returns.
	func() {
		defer func() {
			err = errors.Join(err, CleanupAndStop())
		}()

		err = assignAndSetupServer(initiator, skipSetup)
		if err != nil {
			err = fmt.Errorf("Failed to assign and setup server: '%w'.", err)
			return
		}

		// apiServer may be nil after this call completes if CleanupAndStop() is called concurrently.
		err = apiServer.RunAndBlock(initiator)
		if err != nil {
			err = fmt.Errorf("API server run returned an error: '%w'.", err)
			return
		}
	}()

	return err
}

func startCourse(course *model.Course) {
	root, err := db.GetRoot()
	if err != nil {
		log.Error("Failed to get root for course update.", err, course)
	}

	options := pcourses.CourseUpsertOptions{
		ContextUser: root,
	}

	_, err = pcourses.UpdateFromLocalSource(course, options)
	if err != nil {
		log.Error("Failed to update course.", err, course)
	}
}<|MERGE_RESOLUTION|>--- conflicted
+++ resolved
@@ -17,15 +17,9 @@
 
 const SERVER_LOCK = "internal.procedures.server.SERVER_LOCK"
 
-<<<<<<< HEAD
-	// Cleanup any temp dirs.
-	defer util.RemoveRecordedTempDirs()
-
-=======
 var apiServer *server.APIServer = nil
 
 func setup(initiator common.ServerInitiator) error {
->>>>>>> 5ca5e8ba
 	version, err := util.GetAutograderVersion()
 	if err != nil {
 		log.Warn("Failed to get the autograder version.", err)
@@ -42,7 +36,6 @@
 
 	// Start stat collection.
 	stats.StartCollection(config.STATS_SYSTEM_INTERVAL_MS.Get())
-	defer stats.StopCollection()
 
 	courses, err := db.GetCourses()
 	if err != nil {
@@ -58,11 +51,6 @@
 		}
 	}
 
-<<<<<<< HEAD
-	err = server.RunServer(initiator)
-	if err != nil {
-		return fmt.Errorf("Error during server startup sequence: '%w'.", err)
-=======
 	return nil
 }
 
@@ -72,8 +60,9 @@
 
 	if apiServer == nil {
 		return nil
->>>>>>> 5ca5e8ba
 	}
+
+	stats.StopCollection()
 
 	apiServer.Stop()
 	apiServer = nil
